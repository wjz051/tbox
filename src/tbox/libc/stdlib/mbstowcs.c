/*!The Treasure Box Library
 *
 * Licensed under the Apache License, Version 2.0 (the "License");
 * you may not use this file except in compliance with the License.
 * You may obtain a copy of the License at
 *
 *     http://www.apache.org/licenses/LICENSE-2.0
 *
 * Unless required by applicable law or agreed to in writing, software
 * distributed under the License is distributed on an "AS IS" BASIS,
 * WITHOUT WARRANTIES OR CONDITIONS OF ANY KIND, either express or implied.
 * See the License for the specific language governing permissions and
 * limitations under the License.
 * 
 * Copyright (C) 2009 - 2019, TBOOX Open Source Group.
 *
 * @author      ruki
 * @file        mbstowcs.c
 * @ingroup     libc
 *
 */

/* //////////////////////////////////////////////////////////////////////////////////////
 * includes
 */
#include "stdlib.h"
#ifdef TB_CONFIG_LIBC_HAVE_MBSTOWCS
#   include "setlocale.h"
#   include <stdlib.h>
#endif
#ifdef TB_CONFIG_MODULE_HAVE_CHARSET
#   include "../../charset/charset.h"
#endif

/* //////////////////////////////////////////////////////////////////////////////////////
 * macros
 */

// select the implementation of mbstowcs
#ifdef TB_CONFIG_FORCE_UTF8
#   if defined(TB_CONFIG_MODULE_HAVE_CHARSET)
#       define TB_MBSTOWCS_IMPL_CHARSET 
#   elif defined(TB_CONFIG_LIBC_HAVE_MBSTOWCS)
#       define TB_MBSTOWCS_IMPL_LIBC
#   endif
#else
#   if defined(TB_CONFIG_LIBC_HAVE_MBSTOWCS)
#       define TB_MBSTOWCS_IMPL_LIBC
#   elif defined(TB_CONFIG_MODULE_HAVE_CHARSET)
#       define TB_MBSTOWCS_IMPL_CHARSET 
#   endif
#endif

/* //////////////////////////////////////////////////////////////////////////////////////
 * implementation
 */
<<<<<<< HEAD
#if defined(TB_CONFIG_LIBC_HAVE_MBSTOWCS)
inline static tb_size_t tb_mbstowcs_libc(tb_wchar_t* s1, tb_char_t const* s2, tb_size_t n)
=======
#ifdef TB_MBSTOWCS_IMPL_LIBC
static tb_size_t tb_mbstowcs_libc(tb_wchar_t* s1, tb_char_t const* s2, tb_size_t n)
>>>>>>> ac5a93e4
{
    // set local locale
    tb_setlocale();

    // convert it
    n = mbstowcs(s1, s2, n);

    // set default locale
    tb_resetlocale();

    // ok
    return n;
}
#endif

<<<<<<< HEAD
#if defined(TB_CONFIG_MODULE_HAVE_CHARSET)
inline static tb_size_t tb_mbstowcs_charset(tb_wchar_t* s1, tb_char_t const* s2, tb_size_t n)
=======
#ifdef TB_MBSTOWCS_IMPL_CHARSET
static tb_size_t tb_mbstowcs_charset(tb_wchar_t* s1, tb_char_t const* s2, tb_size_t n)
>>>>>>> ac5a93e4
{
    // check
    tb_assert_and_check_return_val(s1 && s2, 0);

    // init
    tb_size_t e = (sizeof(tb_wchar_t) == 4) ? TB_CHARSET_TYPE_UTF32 : TB_CHARSET_TYPE_UTF16;
    tb_long_t r = tb_charset_conv_cstr(TB_CHARSET_TYPE_UTF8, e | TB_CHARSET_TYPE_LE, s2,
                             (tb_byte_t*)s1, n * sizeof(tb_wchar_t));
    if (r > 0) r /= sizeof(tb_wchar_t);

    // strip
    if (r >= 0) s1[r] = L'\0';

    // ok?
    return r >= 0 ? r : -1;
}
#endif

/* //////////////////////////////////////////////////////////////////////////////////////
 * interfaces
 */
tb_size_t tb_mbstowcs(tb_wchar_t* s1, tb_char_t const* s2, tb_size_t n)
{
#if defined(TB_MBSTOWCS_IMPL_CHARSET)
    return tb_mbstowcs_charset(s1, s2, n);
#elif defined(TB_MBSTOWCS_IMPL_LIBC)
    return tb_mbstowcs_libc(s1, s2, n);
#else
    tb_trace_noimpl();
    return -1;
#endif
}<|MERGE_RESOLUTION|>--- conflicted
+++ resolved
@@ -54,13 +54,8 @@
 /* //////////////////////////////////////////////////////////////////////////////////////
  * implementation
  */
-<<<<<<< HEAD
-#if defined(TB_CONFIG_LIBC_HAVE_MBSTOWCS)
+#ifdef TB_MBSTOWCS_IMPL_LIBC
 inline static tb_size_t tb_mbstowcs_libc(tb_wchar_t* s1, tb_char_t const* s2, tb_size_t n)
-=======
-#ifdef TB_MBSTOWCS_IMPL_LIBC
-static tb_size_t tb_mbstowcs_libc(tb_wchar_t* s1, tb_char_t const* s2, tb_size_t n)
->>>>>>> ac5a93e4
 {
     // set local locale
     tb_setlocale();
@@ -76,13 +71,8 @@
 }
 #endif
 
-<<<<<<< HEAD
-#if defined(TB_CONFIG_MODULE_HAVE_CHARSET)
+#ifdef TB_MBSTOWCS_IMPL_CHARSET
 inline static tb_size_t tb_mbstowcs_charset(tb_wchar_t* s1, tb_char_t const* s2, tb_size_t n)
-=======
-#ifdef TB_MBSTOWCS_IMPL_CHARSET
-static tb_size_t tb_mbstowcs_charset(tb_wchar_t* s1, tb_char_t const* s2, tb_size_t n)
->>>>>>> ac5a93e4
 {
     // check
     tb_assert_and_check_return_val(s1 && s2, 0);
